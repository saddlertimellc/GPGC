# GPGC Greenhouse Monitoring

A fresh, high‑signal README to align backend, frontend, and device operations for Golden Plains Garden Center. This document explains how the system’s parts interact, the backend/server logic, the frontend/user interfaces, and where we’re heading for web and mobile capabilities.

---

## 1) Executive Summary
GPGC is a distributed greenhouse monitoring & control system. Edge devices (Luckfox Pico Ultras) read environmental sensors and expose controls for fans/heaters. A central server (Luckfox Omni 3576) orchestrates the fleet, stores data in Firestore, and serves as the backend for dashboards, alerts, and eventual remote control. On‑prem transport is Modbus TCP for deterministic control; MQTT is optionally used for command/telemetry overlay.

**Primary goals**
- Reliable, timestamped sensor data from each greenhouse.
- Fast, safe control paths (manual + automated rules).
- Cloud persistence + alerting without impacting local operations.
- Repeatable provisioning for new devices.
- Web and mobile interfaces for real‑time monitoring and control.

---

## 2) Backend Architecture
```
[ RS485 SHT20 Sensors ] → [ Waveshare 4‑CH RS485⇄PoE ETH (B) ] → (RTU‑over‑TCP/Modbus TCP) →
[ Luckfox Omni 3576 Backend ] → Firestore (Cloud)

[ BME688 + Display ] → [ Luckfox Pico Ultra ] → (Modbus TCP) → [ Luckfox Omni 3576 Backend ]
```
**Backend Roles**
- **RS485 Gateway**: Bridges RS485 sensors to Ethernet.
- **Backend Poller (Omni)**: Polls RS485 sensors and Pico nodes, normalizes data, writes to Firestore.
- **Automation Engine**: Executes rules for alerts and device control.
- **API Layer**: Serves REST/GraphQL endpoints for frontend consumption.
- **MQTT Bridge**: Handles optional pub/sub commands and telemetry.

---

## 3) Frontend Architecture (Current & Planned)
- **Phase 1 (Current)**: Local admin tools and cloud dashboards for monitoring.
- **Phase 2 (Planned)**: Web application served by Omni’s built‑in webserver.
  - Real‑time charts, device status, and control toggles.
  - User authentication and role‑based access.
- **Phase 3 (Future)**: Native iOS and Android apps.
  - Push notifications for alerts.
  - Offline caching for last‑known readings.
  - Mobile control of fans, heaters, and irrigation.

---

## 4) Data Flow
1. Sensors send data via Modbus RTU/TCP to Omni.
2. Omni backend ingests and processes readings.
3. Firestore stores historical data.
4. Frontend queries backend/cloud for display.
5. Control commands travel from frontend → backend → device.

---

## 5) Poller Usage
Set up the backend environment and install dependencies:

```bash
cd backend
python -m venv .venv
source .venv/bin/activate
pip install -r requirements.txt
```

Copy the example environment file and adjust it for your gateway and sensors:

```bash
cp .env.example .env
```

<<<<<<< HEAD
Define `GW1_HOST`/`GW1_PORT` for the first RS485 gateway and
`GW1_SENSOR<N>_ADDRESS` entries for its sensors. Additional gateways can be
added with `GW2_HOST`, `GW2_PORT`, and corresponding sensor variables.
=======
Optional per-sensor scaling can be configured using `SENSOR<N>_SCALE` entries in
the `.env` file. Set `SENSOR1_SCALE=10` to multiply a sensor's raw registers by
10 before converting to human-readable units, or use `auto` for a simple
Node-RED-style heuristic.
>>>>>>> ca627767

Then run the backend poller from the repository root to continuously read sensors:

```bash
python -m backend.poller --interval 30
```

`--interval` controls the seconds between polling cycles (default `60`). Logs
are written to stdout and connection errors are logged before retrying.

---

## 6) Repository Layout
```
repo-root/
├─ backend/                # Omni apps, API server, pollers
├─ edge/                   # Pico firmware, drivers, configs
├─ frontend/               # Web UI code (future)
├─ mobile/                 # iOS/Android app code (future)
├─ cloud/                  # Firestore rules, functions
├─ tools/                  # Provisioning, diagnostics
├─ docs/                   # Documentation, diagrams
└─ .env.example
```

---

## 7) Roadmap (From Project Timeline)
- Phase 1: Sensor setup & connectivity
- Phase 2: Alert system configuration
- Phase 3: Manual control implementation
- Phase 4: Automated climate response
- Phase 5 (Planned): Web dashboard with control.
- Phase 6 (Future): iOS/Android apps.

---

## 8) Security & Access
- API authentication for web/mobile.
- SSH key auth for backend hosts.
- Cloud creds stored only on Omni.

---

## 9) License & Contact
License: Private (GPGC). Maintainer: <add your name/contact>.<|MERGE_RESOLUTION|>--- conflicted
+++ resolved
@@ -69,16 +69,9 @@
 cp .env.example .env
 ```
 
-<<<<<<< HEAD
 Define `GW1_HOST`/`GW1_PORT` for the first RS485 gateway and
 `GW1_SENSOR<N>_ADDRESS` entries for its sensors. Additional gateways can be
-added with `GW2_HOST`, `GW2_PORT`, and corresponding sensor variables.
-=======
-Optional per-sensor scaling can be configured using `SENSOR<N>_SCALE` entries in
-the `.env` file. Set `SENSOR1_SCALE=10` to multiply a sensor's raw registers by
-10 before converting to human-readable units, or use `auto` for a simple
-Node-RED-style heuristic.
->>>>>>> ca627767
+added with `GW2_HOST`, `GW2_PORT`, and corresponding sensor variables.e heuristic.
 
 Then run the backend poller from the repository root to continuously read sensors:
 
